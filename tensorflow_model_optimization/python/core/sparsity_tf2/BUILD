package(default_visibility = [
    "//tensorflow_model_optimization:__subpackages__",
])

licenses(["notice"])  # Apache 2.0

exports_files(["LICENSE"])

py_library(
    name = "sparsity_tf2",
    srcs = [
        "__init__.py",
    ],
    srcs_version = "PY2AND3",
    deps = [
        ":lthpruner",
        ":prunable_model",
        ":pruner",
        ":pruning_config",
        ":pruning_optimizer",
    ],
)

py_library(
    name = "prunable_model",
    srcs = ["prunable_model.py"],
    srcs_version = "PY2AND3",
    visibility = ["//visibility:public"],
    deps = [
        ":pruning_optimizer",
        # tensorflow dep1,
    ],
)

py_library(
    name = "pruning_config",
    srcs = ["pruning_config.py"],
    srcs_version = "PY2AND3",
    visibility = ["//visibility:public"],
    deps = [
        "//tensorflow_model_optimization/python/core/sparsity/keras:pruning_schedule",
        "//tensorflow_model_optimization/python/core/sparsity/keras:prunable_layer",
        "//tensorflow_model_optimization/python/core/sparsity/keras:prune_registry",
        ":pruner",
        # tensorflow dep1,
    ],
)

py_library(
    name = "pruning_optimizer",
    srcs = ["pruning_optimizer.py"],
    srcs_version = "PY2AND3",
    visibility = ["//visibility:public"],
    deps = [
        # tensorflow dep1,
    ],
)

py_library(
    name = "sparse_utils",
    srcs = ["sparse_utils.py"],
    srcs_version = "PY2AND3",
    visibility = ["//visibility:public"],
    deps = [
        # tensorflow dep1,
        # python:summary tensorflow dep2,
    ],
)

py_library(
    name = "pruner",
    srcs = ["pruner.py"],
    srcs_version = "PY2AND3",
    visibility = ["//visibility:public"],
    deps = [
        "//tensorflow_model_optimization/python/core/sparsity/keras:pruning_utils",
        # tensorflow dep1,
        # python:summary tensorflow dep2,
    ],
)

py_library(
    name = "lthpruner",
    srcs = ["lthpruner.py"],
    srcs_version = "PY2AND3",
    visibility = ["//visibility:public"],
    deps = [
        "//tensorflow_model_optimization/python/core/sparsity/keras:pruning_utils",
        # tensorflow dep1,
        # python:summary tensorflow dep2,
    ],
)


py_library(
<<<<<<< HEAD
    name = "riglpruner",
    srcs = ["riglpruner.py"],
    srcs_version = "PY2AND3",
    visibility = ["//visibility:public"],
    deps = [
        "//tensorflow_model_optimization/python/core/sparsity/keras:pruning_utils",
        "//tensorflow_model_optimization/python/core/sparsity_tf2:sparse_utils",
        # tensorflow dep1,
        # python:summary tensorflow dep2,
    ],
=======
    name = "schedule",
    srcs = ["schedule.py"],
    srcs_version = "PY2AND3",
    visibility = ["//visibility:public"],
    deps = [],
>>>>>>> ed468f74
)

py_test(
    name = "pruner_test",
    size = "medium",
    srcs = ["pruner_test.py"],
    srcs_version = "PY2AND3",
    visibility = ["//visibility:public"],
    deps = [
        ":pruner",
        "//tensorflow_model_optimization/python/core/sparsity/keras:pruning_schedule",
        # numpy dep1,
        # python/keras tensorflow dep2,
    ],
)

py_test(
    name = "lthpruner_test",
    size = "medium",
    srcs = ["lthpruner_test.py"],
    srcs_version = "PY2AND3",
    visibility = ["//visibility:public"],
    deps = [
        ":lthpruner",
        ":pruner",
        "//tensorflow_model_optimization/python/core/sparsity/keras:pruning_schedule",
        # numpy dep1,
        # python/keras tensorflow dep2,
    ],
)

py_test(
<<<<<<< HEAD
    name = "righpruner_test",
    size = "medium",
    srcs = ["riglpruner_test.py"],
    srcs_version = "PY2AND3",
    visibility = ["//visibility:public"],
    deps = [
        ":riglpruner",
        ":pruner",
        "//tensorflow_model_optimization/python/core/sparsity_tf2:schedule",
        # numpy dep1,
        # python/keras tensorflow dep2,
    ],
)

py_test(
    name = "sparse_utils_test",
    size = "medium",
    srcs = ["sparse_utils_test.py"],
    srcs_version = "PY2AND3",
    visibility = ["//visibility:public"],
    deps = [
        ":sparse_utils",
=======
    name = "schedule_test",
    size = "medium",
    srcs = ["schedule_test.py"],
    srcs_version = "PY2AND3",
    visibility = ["//visibility:public"],
    deps = [
        ":schedule",
>>>>>>> ed468f74
        # numpy dep1,
        # python/keras tensorflow dep2,
    ],
)<|MERGE_RESOLUTION|>--- conflicted
+++ resolved
@@ -93,7 +93,6 @@
 
 
 py_library(
-<<<<<<< HEAD
     name = "riglpruner",
     srcs = ["riglpruner.py"],
     srcs_version = "PY2AND3",
@@ -104,13 +103,14 @@
         # tensorflow dep1,
         # python:summary tensorflow dep2,
     ],
-=======
+)
+
+py_library(
     name = "schedule",
     srcs = ["schedule.py"],
     srcs_version = "PY2AND3",
     visibility = ["//visibility:public"],
     deps = [],
->>>>>>> ed468f74
 )
 
 py_test(
@@ -143,8 +143,7 @@
 )
 
 py_test(
-<<<<<<< HEAD
-    name = "righpruner_test",
+    name = "riglpruner_test",
     size = "medium",
     srcs = ["riglpruner_test.py"],
     srcs_version = "PY2AND3",
@@ -152,7 +151,7 @@
     deps = [
         ":riglpruner",
         ":pruner",
-        "//tensorflow_model_optimization/python/core/sparsity_tf2:schedule",
+        ":schedule",
         # numpy dep1,
         # python/keras tensorflow dep2,
     ],
@@ -166,15 +165,6 @@
     visibility = ["//visibility:public"],
     deps = [
         ":sparse_utils",
-=======
-    name = "schedule_test",
-    size = "medium",
-    srcs = ["schedule_test.py"],
-    srcs_version = "PY2AND3",
-    visibility = ["//visibility:public"],
-    deps = [
-        ":schedule",
->>>>>>> ed468f74
         # numpy dep1,
         # python/keras tensorflow dep2,
     ],
