package(default_visibility = [
    "//tensorflow_model_optimization:__subpackages__",
])

licenses(["notice"])  # Apache 2.0

exports_files(["LICENSE"])

py_library(
    name = "sparsity_tf2",
    srcs = [
        "__init__.py",
    ],
    srcs_version = "PY2AND3",
    deps = [
        ":lthpruner",
        ":prunable_model",
        ":pruner",
        ":pruning_config",
        ":pruning_optimizer",
    ],
)

py_library(
    name = "prunable_model",
    srcs = ["prunable_model.py"],
    srcs_version = "PY2AND3",
    visibility = ["//visibility:public"],
    deps = [
        ":pruning_optimizer",
        # tensorflow dep1,
    ],
)

py_library(
    name = "pruning_config",
    srcs = ["pruning_config.py"],
    srcs_version = "PY2AND3",
    visibility = ["//visibility:public"],
    deps = [
        "//tensorflow_model_optimization/python/core/sparsity/keras:pruning_schedule",
        "//tensorflow_model_optimization/python/core/sparsity/keras:prunable_layer",
        "//tensorflow_model_optimization/python/core/sparsity/keras:prune_registry",
        ":pruner",
        # tensorflow dep1,
    ],
)

py_library(
    name = "pruning_optimizer",
    srcs = ["pruning_optimizer.py"],
    srcs_version = "PY2AND3",
    visibility = ["//visibility:public"],
    deps = [
        # tensorflow dep1,
    ],
)

py_library(
    name = "sparse_utils",
    srcs = ["sparse_utils.py"],
    srcs_version = "PY2AND3",
    visibility = ["//visibility:public"],
)

py_library(
    name = "pruner",
    srcs = ["pruner.py"],
    srcs_version = "PY2AND3",
    visibility = ["//visibility:public"],
    deps = [
        "//tensorflow_model_optimization/python/core/sparsity/keras:pruning_utils",
        "//tensorflow_model_optimization/python/core/sparsity/keras:pruning_schedule",
        # tensorflow dep1,
        # python:summary tensorflow dep2,
    ],
)

py_library(
    name = "lthpruner",
    srcs = ["lthpruner.py"],
    srcs_version = "PY2AND3",
    visibility = ["//visibility:public"],
    deps = [
        "//tensorflow_model_optimization/python/core/sparsity/keras:pruning_utils",
        # tensorflow dep1,
        # python:summary tensorflow dep2,
    ],
)

<<<<<<< HEAD

py_library(
    name = "riglpruner",
    srcs = ["riglpruner.py"],
    srcs_version = "PY2AND3",
    visibility = ["//visibility:public"],
    deps = [
        "//tensorflow_model_optimization/python/core/sparsity/keras:pruning_utils",
        "//tensorflow_model_optimization/python/core/sparsity_tf2:sparse_utils",
        "//tensorflow_model_optimization/python/core/sparsity_tf2:pruner",
        # tensorflow dep1,
        # python:summary tensorflow dep2,
    ],
)

py_library(
    name = "schedule",
    srcs = ["schedule.py"],
    srcs_version = "PY2AND3",
    visibility = ["//visibility:public"],
    deps = [],
)

=======
>>>>>>> 66bc2fd0
py_test(
    name = "pruner_test",
    size = "medium",
    srcs = ["pruner_test.py"],
    srcs_version = "PY2AND3",
    visibility = ["//visibility:public"],
    deps = [
        ":pruner",
        "//tensorflow_model_optimization/python/core/sparsity/keras:pruning_schedule",
        # numpy dep1,
        # python/keras tensorflow dep2,
    ],
)

py_test(
    name = "lthpruner_test",
    size = "medium",
    srcs = ["lthpruner_test.py"],
    srcs_version = "PY2AND3",
    visibility = ["//visibility:public"],
    deps = [
        ":lthpruner",
        ":pruner",
        "//tensorflow_model_optimization/python/core/sparsity/keras:pruning_schedule",
        # numpy dep1,
        # python/keras tensorflow dep2,
    ],
)

<<<<<<< HEAD

py_test(
    name = "riglpruner_test",
    size = "medium",
    srcs = ["riglpruner_test.py"],
    srcs_version = "PY2AND3",
    visibility = ["//visibility:public"],
    deps = [
        ":riglpruner",
        ":pruner",
        ":schedule",
        "//tensorflow_model_optimization/python/core/sparsity_tf2:pruning_optimizer",
        "//tensorflow_model_optimization/python/core/sparsity_tf2:pruning_config"
        # numpy dep1,
        # python/keras tensorflow dep2,
    ],
)

=======
>>>>>>> 66bc2fd0
py_test(
    name = "sparse_utils_test",
    size = "medium",
    srcs = ["sparse_utils_test.py"],
    srcs_version = "PY2AND3",
    visibility = ["//visibility:public"],
    deps = [
        ":sparse_utils",
        # "//tensorflow_model_optimization/python/core/sparsity/keras:pruning_schedule"
        # numpy dep1,
        # python/keras tensorflow dep2,
    ],
)<|MERGE_RESOLUTION|>--- conflicted
+++ resolved
@@ -88,7 +88,6 @@
     ],
 )
 
-<<<<<<< HEAD
 
 py_library(
     name = "riglpruner",
@@ -112,8 +111,6 @@
     deps = [],
 )
 
-=======
->>>>>>> 66bc2fd0
 py_test(
     name = "pruner_test",
     size = "medium",
@@ -143,10 +140,8 @@
     ],
 )
 
-<<<<<<< HEAD
 
 py_test(
-    name = "riglpruner_test",
     size = "medium",
     srcs = ["riglpruner_test.py"],
     srcs_version = "PY2AND3",
@@ -162,11 +157,7 @@
     ],
 )
 
-=======
->>>>>>> 66bc2fd0
 py_test(
-    name = "sparse_utils_test",
-    size = "medium",
     srcs = ["sparse_utils_test.py"],
     srcs_version = "PY2AND3",
     visibility = ["//visibility:public"],
